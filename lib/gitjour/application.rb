require 'rubygems'
require 'dnssd'
require 'set'
require 'gitjour/version'

Thread.abort_on_exception = true

module Gitjour
  class GitService < Struct.new(:name, :host, :port, :repository, :description)
    def url
      "git://#{host.gsub(/\.$/,"")}#{port == 9418 ? "" : ":#{port}"}/#{repository}"
    end
  end

  class Application

    class << self
      def run(*args)
        case args.shift
          when "list"
<<<<<<< HEAD
            list
          when "serve"
            serve(*args)
=======
            list(*args)
          when "clone"
            clone(*args)
          when "serve"
            serve(*args)
          when "remote"
            remote(*args)
          when "search"
            search(*args)
>>>>>>> bda6b172
          else
            help
        end
      end

      private
<<<<<<< HEAD
			def list
				service_list.inject({}) do |service_by_repository, service|
				  service_by_repository[service.repository] ||= []
				  service_by_repository[service.repository] << service
				  service_by_repository
        end.sort_by do |repository, _|
          repository
        end.each do |(repository, services)|
          puts "=== #{repository}"
          services.sort_by {|s| s.host}.each do |service|
            puts "\t#{service.name} #{service.url}"
=======
			def list(order = 'alphabetical', machine = :all, *args)
			  if order =~ /(mach|serv)/i
		      server_list = service_list.inject(Hash.new{|h,k| h[k] = []}){|agg, service| agg[service.host] << service; agg }
	      end

	      if server_list
	        server_list.each do |machine, services|
	          puts "Services on #{machine}"
            display_services(services.sort_by{|s| s.name})
>>>>>>> bda6b172
          end
        else
          display_services(service_list.sort_by{|s| s.name})
        end				
			end

      def serve(path=Dir.pwd, *rest)
        path = File.expand_path(path)
        name = rest.shift
        port = rest.shift || 9418

        if File.exists?("#{path}/.git")
          announce_repo(path, name, port.to_i)
        else
          Dir["#{path}/*"].each do |dir|
            if File.directory?(dir)
<<<<<<< HEAD
=======
              name = File.basename(dir)
              name = [prefix, name].compact.join("-")
>>>>>>> bda6b172
              announce_repo(dir, name, 9418)
            end
          end
        end

        `git-daemon --verbose --export-all --port=#{port} --base-path=#{path} --base-path-relaxed`
      end
      
      def search(term)
        matches = service_list.select{|sl| sl.name =~ /#{term}/}
        puts matches.inspect
      end

      def help
        puts "Gitjour #{Gitjour::VERSION::STRING}"
        puts "Serve up and use git repositories via Bonjour/DNSSD."
        puts "\nUsage: gitjour <command> [args]"
        puts
        puts "  list"
        puts "      Lists available repositories."
        puts
        puts "  serve <path_to_project> [<name_of_project>] [<port>] or"
        puts "        <path_to_projects>"
        puts "      Serve up the current directory or projects via gitjour."
        puts
        puts "      The name of your project is automatically prefixed with"
        puts "      `git config --get gitjour.prefix` or your username (preference"
        puts "      in that order). If you don't want a prefix, put a ^ on the front"
        puts "      of the name_of_project (the ^ is removed before announcing)."
        puts
      end

      def exit_with!(message)
        STDERR.puts message
        exit!
      end

      class Done < RuntimeError; end

      def discover(timeout=5)
        waiting_thread = Thread.current

        dns = DNSSD.browse "_git._tcp" do |reply|
          DNSSD.resolve reply.name, reply.type, reply.domain do |resolve_reply|
            service = GitService.new(reply.name,
                                     resolve_reply.target,
                                     resolve_reply.port,
                                     resolve_reply.text_record['repository'].to_s,
                                     resolve_reply.text_record['description'].to_s)
            begin
              yield service
            rescue Done
              waiting_thread.run
            end
          end
        end

        puts "Gathering for up to #{timeout} seconds..."
        sleep timeout
        dns.stop
      end

      def locate_repo(name)
        found = nil

        discover do |obj|
          if obj.name == name
            found = obj
            raise Done
          end
        end

        return found
      end

      def service_list
        return @list if @list
        @list = Set.new
        discover { |obj| @list << obj }
        return @list
      end

      def announce_repo(path, name, port)
        return unless File.exists?("#{path}/.git")
        
        # If the name's been given and it starts with ^, then don't apply the prefix
        if name && name[0] == ?^
          name[1..-1]
        else
          name = name || File.basename(path)
          prefix = `git config --get gitjour.prefix`.chomp
          prefix = ENV["USER"] if prefix.empty?
          name = [prefix, name].compact.join("-")
        end

        tr = DNSSD::TextRecord.new
        tr['description'] = File.read("#{path}/.git/description") rescue "a git project"
        tr['repository'] = File.basename(path)

        DNSSD.register(name, "_git._tcp", 'local', port, tr.encode) do |rr|
          puts "Registered #{name} on port #{port}. Starting service."
        end
      end

      private 
      def display_services(services)
        services.each do |service|
          # puts "=== #{service.name} on #{service.host}:#{service.port} ==="
          puts "  gitjour clone #{service.name} # #{service.host}:#{service.port}"
          # if service.description != '' && service.description !~ /^Unnamed repository/
          #   puts "  #{service.description}"
          # end
          # puts
        end
      end

    end
  end
end


<|MERGE_RESOLUTION|>--- conflicted
+++ resolved
@@ -10,6 +10,9 @@
     def url
       "git://#{host.gsub(/\.$/,"")}#{port == 9418 ? "" : ":#{port}"}/#{repository}"
     end
+    def search_content
+      [name, host, repository, description]
+    end
   end
 
   class Application
@@ -18,29 +21,18 @@
       def run(*args)
         case args.shift
           when "list"
-<<<<<<< HEAD
             list
           when "serve"
             serve(*args)
-=======
-            list(*args)
-          when "clone"
-            clone(*args)
-          when "serve"
-            serve(*args)
-          when "remote"
-            remote(*args)
           when "search"
             search(*args)
->>>>>>> bda6b172
           else
             help
         end
       end
 
       private
-<<<<<<< HEAD
-			def list
+      def print_service_list(service_list)
 				service_list.inject({}) do |service_by_repository, service|
 				  service_by_repository[service.repository] ||= []
 				  service_by_repository[service.repository] << service
@@ -48,24 +40,15 @@
         end.sort_by do |repository, _|
           repository
         end.each do |(repository, services)|
-          puts "=== #{repository}"
+          puts "=== #{repository} #{services.length > 1 ? "(#{services.length} copies)" : ""}"
           services.sort_by {|s| s.host}.each do |service|
             puts "\t#{service.name} #{service.url}"
-=======
-			def list(order = 'alphabetical', machine = :all, *args)
-			  if order =~ /(mach|serv)/i
-		      server_list = service_list.inject(Hash.new{|h,k| h[k] = []}){|agg, service| agg[service.host] << service; agg }
-	      end
-
-	      if server_list
-	        server_list.each do |machine, services|
-	          puts "Services on #{machine}"
-            display_services(services.sort_by{|s| s.name})
->>>>>>> bda6b172
           end
-        else
-          display_services(service_list.sort_by{|s| s.name})
         end				
+      end
+      
+			def list
+			  print_service_list service_list
 			end
 
       def serve(path=Dir.pwd, *rest)
@@ -78,11 +61,6 @@
         else
           Dir["#{path}/*"].each do |dir|
             if File.directory?(dir)
-<<<<<<< HEAD
-=======
-              name = File.basename(dir)
-              name = [prefix, name].compact.join("-")
->>>>>>> bda6b172
               announce_repo(dir, name, 9418)
             end
           end
@@ -92,8 +70,7 @@
       end
       
       def search(term)
-        matches = service_list.select{|sl| sl.name =~ /#{term}/}
-        puts matches.inspect
+        print_service_list service_list.select {|s| s.search_content.any? {|sc| sc =~ /#{term}/i }}
       end
 
       def help
