--- conflicted
+++ resolved
@@ -56,15 +56,9 @@
         lines
       end
       
-<<<<<<< HEAD
-      def list
-        puts service_list_display(service_list)
-      end
-=======
 			def list(*args)
 			  puts service_list_display(service_list, *args)
 			end
->>>>>>> ec100dd1
 
       def serve(path=Dir.pwd, *rest)
         path = File.expand_path(path)
